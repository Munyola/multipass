--- conflicted
+++ resolved
@@ -175,12 +175,8 @@
     plugin: cmake
     build-packages:
     - build-essential
-<<<<<<< HEAD
     - try: [cmake-extras]
-=======
-    - cmake-extras
     - git
->>>>>>> 6c95ada3
     - golang
     - libsystemd-dev
     source: .
